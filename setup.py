"""Packaging settings."""
import os
from codecs import open

from setuptools import find_packages
from setuptools import setup

here = os.path.abspath(os.path.dirname(__file__))


with open(os.path.join(here, "README.md"), "r", "utf-8") as fp:
    readme = fp.read()

about: dict = dict()
with open(os.path.join(here, "pydeseq2", "__version__.py"), "r", "utf-8") as fp:
    exec(fp.read(), about)

setup(
    name="pydeseq2",
    version=about["__version__"],
    python_requires=">=3.8.0",
    license="MIT",
    description="A python implementation of DESeq2.",
    long_description=readme,
    long_description_content_type="text/markdown",
    author="Boris Muzellec, Maria Telenczuk, Vincent Cabelli and Mathieu Andreux",
    author_email="boris.muzellec@owkin.com",
    packages=find_packages(exclude=["tests*"]),
    install_requires=[
<<<<<<< HEAD
        "anndata>=0.8.0",
        "jupyter",
=======
        "anndata==0.8.0",
        "ipython",
>>>>>>> 1801cbeb
        "numpy>=1.23.0",
        "pandas>=1.4.0",
        "scikit-learn>=1.1.0",
        "scipy>=1.8.0",
        "statsmodels",
        "matplotlib>=3.6.2",  # not sure why sphinx_gallery does not work without it
    ],  # external packages as dependencies
    extras_require={
        "dev": [
            "pytest>=6.2.4",
            "pre-commit>=2.13.0",
            "numpydoc",
            "coverage",
            "mypy",
            "pandas-stubs",
        ],
    },
)<|MERGE_RESOLUTION|>--- conflicted
+++ resolved
@@ -27,13 +27,8 @@
     author_email="boris.muzellec@owkin.com",
     packages=find_packages(exclude=["tests*"]),
     install_requires=[
-<<<<<<< HEAD
         "anndata>=0.8.0",
-        "jupyter",
-=======
-        "anndata==0.8.0",
         "ipython",
->>>>>>> 1801cbeb
         "numpy>=1.23.0",
         "pandas>=1.4.0",
         "scikit-learn>=1.1.0",
