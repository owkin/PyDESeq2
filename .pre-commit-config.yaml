--- conflicted
+++ resolved
@@ -9,34 +9,10 @@
 -   repo: https://github.com/astral-sh/ruff-pre-commit
     rev: v0.0.292
     hooks:
-<<<<<<< HEAD
-      - id: ruff
-        args: [ --fix, --exit-non-zero-on-fix]
-=======
-    - id: flake8
-      additional_dependencies: [ 'flake8-bugbear' ]
-      args: # arguments to configure flake8
-       - "--max-line-length=89"
-       - "--extend-ignore=E203" # ensures compatibility with black w.r.t. spaces before colons
--   repo: https://github.com/PyCQA/isort
-    rev: 5.12.0
-    hooks:
-    - id: isort
-      args: ["--profile", "black"]
->>>>>>> 4d5c36c0
+    - id: ruff
+      args: [ --fix, --exit-non-zero-on-fix]
 -   repo: https://github.com/pre-commit/mirrors-mypy
     rev: v1.6.1
     hooks:
     - id: mypy
-<<<<<<< HEAD
       exclude: ^(tests/|docs/source/conf.py)
-=======
-      exclude: ^(tests/|docs/source/conf.py)
-- repo: https://github.com/nbQA-dev/nbQA #black and isort for Jupyter notebooks
-  rev: 1.7.0
-  hooks:
-    - id: nbqa-black
-    - id: nbqa-isort
-      args: 
-       - --profile=black
->>>>>>> 4d5c36c0
