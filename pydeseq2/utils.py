--- conflicted
+++ resolved
@@ -26,10 +26,10 @@
 
 def load_example_data(
     modality: Literal["raw_counts", "clinical"] = "raw_counts",
-    dataset="synthetic",
+    dataset: Literal["synthetic"] = "synthetic",
     debug: bool = False,
-    debug_seed=42,
-):
+    debug_seed: int = 42,
+) -> pd.DataFrame:
     """Load synthetic example data.
 
     May load either clinical or rna-seq data. For now, this function may only return the
@@ -211,7 +211,7 @@
 def dispersion_trend(
     normed_mean: Union[float, npt.NDArray],
     coeffs: Union["pd.Series[float]", npt.NDArray],
-):
+) -> Union[float, npt.NDArray]:
     r"""Return dispersion trend from normalized counts.
 
      :math:`a_1/ \mu + a_0`.
@@ -226,7 +226,7 @@
 
     Returns
     -------
-    float
+    float or ndarray
         Dispersion trend :math:`a_1/ \mu + a_0`.
     """
     if isinstance(coeffs, pd.Series):
@@ -235,7 +235,7 @@
         return coeffs[0] + coeffs[1] / normed_mean
 
 
-def nb_nll(counts: npt.NDArray, mu: npt.NDArray, alpha: npt.NDArray):
+def nb_nll(counts: npt.NDArray, mu: float, alpha: float) -> float:
     """Negative log-likelihood of a negative binomial of parameters ``mu`` and ``alpha``.
 
     Unvectorized version.
@@ -302,7 +302,7 @@
     )
 
 
-def dnb_nll(counts: npt.NDArray, mu: npt.NDArray, alpha: npt.NDArray) -> float:
+def dnb_nll(counts: npt.NDArray, mu: float, alpha: float) -> float:
     """Gradient of the negative log-likelihood of a negative binomial.
 
     Unvectorized.
@@ -343,31 +343,31 @@
     counts: npt.NDArray,
     size_factors: npt.NDArray,
     design_matrix: npt.NDArray,
-    disp: npt.NDArray,
-    min_mu=0.5,
-    beta_tol=1e-8,
-    min_beta=-30,
-    max_beta=30,
+    disp: float,
+    min_mu: float = 0.5,
+    beta_tol: float = 1e-8,
+    min_beta: float = -30,
+    max_beta: float = 30,
     optimizer: Literal["BFGS", "L-BFGS-B"] = "L-BFGS-B",
-    maxiter=250,
-):
+    maxiter: int = 250,
+) -> Tuple[npt.NDArray, npt.NDArray, npt.NDArray, bool]:
     r"""Fit a NB GLM wit log-link to predict counts from the design matrix.
 
     See equations (1-2) in the DESeq2 paper.
 
     Parameters
     ----------
-    counts : pandas.Series
+    counts : ndarray
         Raw counts for a given gene.
 
-    size_factors : pandas.Series
+    size_factors : ndarray
         Sample-wise scaling factors (obtained from median-of-ratios).
 
-    design_matrix : pandas.DataFrame
+    design_matrix : ndarray
         Design matrix.
 
-    disp : pandas.Series
-        Gene-wise dispersion priors.
+    disp : float
+        Gene-wise dispersion prior.
 
     min_mu : float
         Lower bound on estimated means, to ensure numerical stability. (default: 0.5).
@@ -376,10 +376,10 @@
         Stopping criterion for IRWLS:
         :math:`abs(dev - old_dev) / (abs(dev) + 0.1) < beta_tol`. (default: 1e-8).
 
-    min_beta : int
+    min_beta : float
         Lower-bound on LFC. (default: -30).
 
-    max_beta : int
+    max_beta : flaot
         Upper-bound on LFC. (default: -30).
 
     optimizer : str
@@ -403,23 +403,17 @@
 
     H: ndarray
         Diagonal of the :math:`W^{1/2} X (X^t W X)^-1 X^t W^{1/2}` covariance matrix.
+
+    converged: bool
+        Whether IRLS or the optimizer converged. If not and if dimension allows it,
+        perform grid search.
     """
 
     assert optimizer in ["BFGS", "L-BFGS-B"]
 
     num_vars = design_matrix.shape[1]
-
-    # converting to numpy for speed
-    # if type(counts) == pd.Series:
-    #     counts = counts.values
-    # if type(size_factors) == pd.Series:
-    #     size_factors = size_factors.values
-    # if type(design_matrix) == pd.Series:
-    #     X = design_matrix.values
-    # else:
-    #     X = design_matrix
-
     X = design_matrix
+
     # if full rank, estimate initial betas for IRLS below
     if np.linalg.matrix_rank(X) == num_vars:
         Q, R = np.linalg.qr(X)
@@ -444,12 +438,12 @@
 
         if sum(np.abs(beta_hat) > max_beta) > 0 or i >= maxiter:
             # If IRLS starts diverging, use L-BFGS-B
-            def f(beta):
+            def f(beta: npt.NDArray) -> float:
                 # closure to minimize
                 mu_ = np.maximum(size_factors * np.exp(X @ beta), min_mu)
                 return nb_nll(counts, mu_, disp) + 0.5 * (ridge_factor @ beta**2).sum()
 
-            def df(beta):
+            def df(beta: npt.NDArray) -> npt.NDArray:
                 mu_ = np.maximum(size_factors * np.exp(X @ beta), min_mu)
                 return (
                     -X.T @ counts
@@ -511,7 +505,7 @@
     cr_reg: bool = True,
     prior_reg: bool = False,
     optimizer: Literal["BFGS", "L-BFGS-B"] = "L-BFGS-B",
-):
+) -> Tuple[float, bool]:
     """Estimate the dispersion parameter of a negative binomial GLM.
 
     Note: it is possible to pass counts, design_matrix and mu arguments in the form of
@@ -548,7 +542,7 @@
 
     optimizer : str
         Optimizing method to use. Accepted values: 'BFGS' or 'L-BFGS-B'.
-        (default: 'BFGS').
+        (default: 'L-BFGS-B').
 
     Returns
     -------
@@ -623,7 +617,7 @@
         )
 
 
-def trimmed_mean(x, trim=0.1, **kwargs):
+def trimmed_mean(x, trim: float = 0.1, **kwargs) -> Union[float, npt.NDArray]:
     """Return trimmed mean.
 
     Compute the mean after trimming data of its smallest and largest quantiles.
@@ -671,7 +665,7 @@
     counts : pandas.DataFrame
         Sample-wise gene counts.
 
-    cells : pandas.DataFrame
+    cells : pandas.Series
         Cohort affiliation of each sample.
 
     Returns
@@ -684,7 +678,7 @@
     trimratio = (1 / 3, 1 / 4, 1 / 8)
     # returns an index for the vector above for three sample size bins
 
-    def trimfn(x):
+    def trimfn(x: float) -> float:
         return 2 if x >= 23.5 else 1 if x >= 3.5 else 0
 
     ns = cells.value_counts()
@@ -707,7 +701,9 @@
     return varEst.max(axis=1)
 
 
-def trimmed_variance(x: npt.NDArray, trim=0.125, axis=0) -> npt.NDArray:
+def trimmed_variance(
+    x: npt.NDArray[np.int32, float], trim: float = 0.125, axis: int = 0
+) -> Union[float, npt.NDArray]:
     """Return trimmed variance.
 
      Compute the variance after trimming data of its smallest and largest quantiles.
@@ -725,7 +721,7 @@
 
     Returns
     -------
-    ndarray
+    float or ndarray
         Trimmed variances.
     """
 
@@ -740,7 +736,7 @@
     size_factors: npt.NDArray,
     design_matrix: npt.NDArray,
     min_mu: float = 0.5,
-):
+) -> npt.NDArray:
     """Estimate mean of negative binomial model using a linear regression.
 
     Used to initialize genewise dispersion models.
@@ -761,7 +757,7 @@
 
     Returns
     -------
-    float
+    ndarray
         Estimated mean.
     """
 
@@ -793,7 +789,7 @@
     disp : float
         Dispersion estimate.
 
-    lfc : float
+    lfc : ndarray
         Log-fold change estimate (in natural log scale).
 
     mu : float
@@ -830,8 +826,8 @@
 
 
 def fit_rough_dispersions(
-    counts: pd.DataFrame, size_factors: pd.DataFrame, design_matrix: pd.DataFrame
-) -> pd.DataFrame:
+    counts: npt.NDArray, size_factors: npt.NDArray, design_matrix: pd.DataFrame
+) -> npt.NDArray:
     """ "Rough dispersion" estimates from linear model, as per the R code.
 
     Used as initial estimates in DeseqDataSet._fit_MoM_dispersions.
@@ -841,11 +837,7 @@
     counts : ndarray
         Raw counts. One column per gene, one row per sample.
 
-<<<<<<< HEAD
-    size_factors : pandas.DataFrame
-=======
     size_factors : ndarray
->>>>>>> f9653d2d
         DESeq2 normalization factors.
 
     design_matrix : pandas.DataFrame
@@ -854,11 +846,7 @@
 
     Returns
     -------
-<<<<<<< HEAD
-    pandas.DataFrame
-=======
     ndarray
->>>>>>> f9653d2d
         Estimated dispersion parameter for each gene.
     """
 
@@ -880,8 +868,8 @@
 
 
 def fit_moments_dispersions(
-    counts: pd.DataFrame, size_factors: pd.DataFrame
-) -> pd.Series:
+    counts: npt.NDArray, size_factors: npt.NDArray
+) -> npt.NDArray:
     """Dispersion estimates based on moments, as per the R code.
 
     Used as initial estimates in DeseqDataSet._fit_MoM_dispersions.
@@ -891,11 +879,7 @@
     counts : ndarray
         Raw counts. One column per gene, one row per sample.
 
-<<<<<<< HEAD
-    size_factors : pandas.DataFrame
-=======
     size_factors : ndarray
->>>>>>> f9653d2d
         DESeq2 normalization factors.
 
     Returns
@@ -994,7 +978,7 @@
     prior_scale: float,
     optimizer="L-BFGS-B",
     shrink_index: int = 1,
-):
+) -> Tuple[npt.NDArray, npt.NDArray, bool]:
     """Fit a negative binomial MAP LFC using an apeGLM prior.
 
     Only the LFC is shrinked, and not the intercept.
@@ -1059,7 +1043,7 @@
     )
     scale_cnst = np.maximum(scale_cnst, 1)
 
-    def f(beta, cnst=scale_cnst):
+    def f(beta: npt.NDArray, cnst: float = scale_cnst) -> float:
         # Function to optimize
         return (
             nbinomFn(
@@ -1075,7 +1059,7 @@
             / cnst
         )
 
-    def df(beta, cnst=scale_cnst):
+    def df(beta: npt.NDArray, cnst: float = scale_cnst) -> npt.NDArray:
         # Gradient of the function to optimize
         xbeta = design_matrix @ beta
         d_neg_prior = (
@@ -1089,7 +1073,7 @@
 
         return (d_neg_prior - d_nll) / cnst
 
-    def ddf(beta, cnst=scale_cnst):
+    def ddf(beta: npt.NDArray, cnst: float = scale_cnst) -> npt.NDArray:
         # Hessian of the function to optimize
         # Note: will only work if there is a single shrink index
         xbeta = design_matrix @ beta
@@ -1148,7 +1132,7 @@
     prior_no_shrink_scale: float,
     prior_scale: float,
     shrink_index: int = 1,
-):
+) -> float:
     """Return the NB negative likelihood with apeGLM prior.
 
     Use for LFC shrinkage.
