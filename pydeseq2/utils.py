--- conflicted
+++ resolved
@@ -235,13 +235,8 @@
         return coeffs[0] + coeffs[1] / normed_mean
 
 
-<<<<<<< HEAD
 def nb_nll(counts: npt.NDArray, mu: npt.NDArray, alpha: npt.NDArray):
-    """Negative log-likelihood of a negative binomial.
-=======
-def nb_nll(counts, mu, alpha):
     """Negative log-likelihood of a negative binomial of parameters ``mu`` and ``alpha``.
->>>>>>> c52e9d58
 
     Unvectorized version.
 
