--- conflicted
+++ resolved
@@ -197,7 +197,6 @@
                 f"takes the single value '{np.unique(metadata[factor])}'."
             )
 
-<<<<<<< HEAD
     # Check that level factors in the design don't contain underscores. If so, convert
     # them to hyphens
     warning_issued = False
@@ -213,15 +212,12 @@
                 warning_issued = True
             metadata[factor] = metadata[factor].apply(lambda x: x.replace("_", "-"))
 
-    design_matrix = pd.get_dummies(metadata[design_factors], drop_first=not expanded)
-=======
     if continuous_factors is not None:
         categorical_factors = [
             factor for factor in design_factors if factor not in continuous_factors
         ]
     else:
         categorical_factors = design_factors
->>>>>>> f08abcb3
 
     # Check that there is at least one categorical factor
     if len(categorical_factors) > 0:
